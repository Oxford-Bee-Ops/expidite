--- conflicted
+++ resolved
@@ -242,90 +242,7 @@
             # -c 1 means ping once, -W 1 means timeout after 1 second
             ping_rc = os.system("ping -c 1 -W 1 8.8.8.8 1>/dev/null")
             if ping_rc != 0:
-<<<<<<< HEAD
                 self.action_on_ping_fail()
-=======
-                # Track ping stats for logging purposes
-                self.ping_failure_count_all += 1
-                if self.last_ping_was_ok:
-                    self.ping_success_count_run = 0
-                    self.ping_failure_count_run = 0
-                self.ping_failure_count_run += 1
-                self.last_ping_was_ok = False
-                logger.info(
-                    "Ping failure count run: %s, all (good/bad): %s/%s",
-                    str(self.ping_failure_count_run),
-                    str(self.ping_success_count_all),
-                    str(self.ping_failure_count_all),
-                )
-
-                # Set ping status so that the LEDs reflect this change
-                self.set_ping_status(False)
-
-                # Only check Wifi status if ping fails
-                # This returns eg "GNX103510:*:95" where * means connected
-                ESSID = utils.run_cmd("nmcli -g SSID,IN-USE,SIGNAL device wifi | grep '*'", 
-                                      ignore_errors=True)
-                if len(ESSID) > 3:
-                    self.set_wifi_status(True)
-                    logger.info("Wifi is up: " + ESSID)
-                else:
-                    self.set_wifi_status(False)
-                    logger.info("Not connected to a wireless access point")
-
-                #############################################
-                # Recovery actions
-                #
-                # Possible recovery actions:
-                # - Restart the wlan0 interface:  nmcli dev disconnect / connect wlan0
-                # - Toggle radio:                 nmcli radio wifi off / on
-                # - Explicit wifi connect:        nmcli dev wifi connect <SSID> password <password>
-                # - Reload NMCLI:                 nlcli general reload
-                # - Restart the device:           sudo reboot
-                #############################################
-                if root_cfg.my_device.attempt_wifi_recovery:
-                    retry_frequency = 600  # Retry recovery action set every 2s*600=1200s=20mins
-
-                    # If the failure count gets to 4 hours then reboot the device
-                    # Ping cycle is 2s, so 60*60*2 = 4 hours
-                    if self.ping_failure_count_run == (60 * 60 * 2):
-                        logger.error(f"{root_cfg.RAISE_WARN()}Rebooting device "
-                                     f"due to no internet for >4 hours")
-                        utils.run_cmd("sudo reboot")
-
-                    elif self.ping_failure_count_run % retry_frequency == 60:
-                        logger.info("Restarting client wifi interface")
-                        utils.run_cmd("sudo nmcli dev disconnect " + self.client_wlan, ignore_errors=True)
-                        sleep(1)
-                        utils.run_cmd("sudo nmcli dev connect " + self.client_wlan, ignore_errors=True)
-
-                    elif self.ping_failure_count_run % retry_frequency == 120:
-                        logger.info("Toggle wifi radio")
-                        utils.run_cmd("sudo nmcli radio wifi off", ignore_errors=True)
-                        sleep(1)
-                        utils.run_cmd("sudo nmcli radio wifi on", ignore_errors=True)
-
-                    elif self.ping_failure_count_run % retry_frequency == 180:
-                        logger.info("Reloading NetworkManager")
-                        utils.run_cmd("sudo nmcli general reload", ignore_errors=True)
-
-                    elif self.ping_failure_count_run % retry_frequency == 240:
-                        logger.info("Explicitly connecting to wifi network")
-                        for client in self.wifi_clients:
-                            if client.ssid is not None and client.pw is not None:
-                                logger.info(f"Connecting to {client.ssid}")
-                                utils.run_cmd(
-                                    f"sudo nmcli dev wifi connect {client.ssid} password {client.pw}",
-                                    ignore_errors=True,
-                                )
-                                break
-
-                    #############################################
-                    # End of recovery actions
-                    #############################################
-
-            # Ping was successful
->>>>>>> b87e1034
             else:
                 self.action_on_ping_ok()
 
@@ -414,7 +331,6 @@
             sleep(1)
 
         elif self.ping_failure_count_run % retry_frequency == 240:
-            # Explicitly connect to bee-ops wifi network
             logger.info("Explicitly connecting to wifi network")
             for client in self.wifi_clients:
                 if client.ssid is not None and client.pw is not None:
